--- conflicted
+++ resolved
@@ -69,10 +69,6 @@
 const unsigned int loot_message_say = loot::Message::say;
 const unsigned int loot_message_warn = loot::Message::warn;
 const unsigned int loot_message_error = loot::Message::error;
-<<<<<<< HEAD
-const unsigned int loot_message_tag = loot::Message::tag;
-=======
->>>>>>> 134a4b1d
 
 // LOOT message languages.
 const unsigned int loot_lang_any = loot::Language::any;
@@ -85,10 +81,7 @@
 const unsigned int loot_lang_brazilian_portuguese = loot::Language::brazilian_portuguese;
 const unsigned int loot_lang_finnish = loot::Language::finnish;
 const unsigned int loot_lang_german = loot::Language::german;
-<<<<<<< HEAD
 const unsigned int loot_lang_danish = loot::Language::danish;
-=======
->>>>>>> 134a4b1d
 
 // LOOT cleanliness codes.
 const unsigned int loot_needs_cleaning_no = 0;
